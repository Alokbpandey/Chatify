--- conflicted
+++ resolved
@@ -1,11 +1,10 @@
 <!DOCTYPE html>
 <html lang="en">
 <head>
-<<<<<<< HEAD
   <meta charset="UTF-8" />
-  <title>Chatify AI Assistant</title>
   <meta name="viewport" content="width=device-width, initial-scale=1" />
-  <link href="https://fonts.googleapis.com/css2?family=Inter:wght@400;600&display=swap" rel="stylesheet" />
+  <title>Chatify - Convert your website to chatbot</title>
+  <link href="https://fonts.googleapis.com/css2?family=Inter:wght@300;400;500;600;700&display=swap" rel="stylesheet" />
   <style>
     * {
       box-sizing: border-box;
@@ -15,477 +14,328 @@
 
     body {
       font-family: 'Inter', sans-serif;
-      background: linear-gradient(to right, #0f2027, #203a43, #2c5364);
-      height: 100vh;
+      background: linear-gradient(135deg, #667eea 0%, #764ba2 100%);
+      min-height: 100vh;
       color: #fff;
       display: flex;
       justify-content: center;
       align-items: center;
+      padding: 20px;
     }
 
     .chatbot-wrapper {
       width: 100%;
       max-width: 480px;
       height: 90vh;
-      background: rgba(255, 255, 255, 0.05);
-      border: 1px solid rgba(255, 255, 255, 0.1);
-      border-radius: 20px;
-      backdrop-filter: blur(12px);
-      box-shadow: 0 15px 50px rgba(0, 0, 0, 0.3);
+      min-height: 600px;
+      background: rgba(255, 255, 255, 0.1);
+      border: 1px solid rgba(255, 255, 255, 0.2);
+      border-radius: 24px;
+      backdrop-filter: blur(20px);
+      box-shadow: 0 20px 60px rgba(0, 0, 0, 0.4), 
+                  inset 0 1px 0 rgba(255, 255, 255, 0.2);
       display: flex;
       flex-direction: column;
       overflow: hidden;
+      position: relative;
+    }
+
+    .chatbot-wrapper::before {
+      content: '';
+      position: absolute;
+      top: 0;
+      left: 0;
+      right: 0;
+      height: 1px;
+      background: linear-gradient(90deg, transparent, rgba(255,255,255,0.4), transparent);
     }
 
     .chat-header {
-      background: linear-gradient(to right, #00c6ff, #0072ff);
-      padding: 20px;
+      background: linear-gradient(135deg, #667eea, #764ba2);
+      padding: 24px;
       text-align: center;
-      font-weight: 600;
-      font-size: 1.25rem;
-      letter-spacing: 1px;
+      position: relative;
+      overflow: hidden;
+    }
+
+    .chat-header::before {
+      content: '';
+      position: absolute;
+      top: 0;
+      left: -100%;
+      width: 100%;
+      height: 100%;
+      background: linear-gradient(90deg, transparent, rgba(255,255,255,0.2), transparent);
+      animation: shine 3s infinite;
+    }
+
+    @keyframes shine {
+      0% { left: -100%; }
+      100% { left: 100%; }
+    }
+
+    .header-content {
+      position: relative;
+      z-index: 1;
+    }
+
+    .logo {
+      font-size: 2rem;
+      font-weight: 700;
+      margin-bottom: 8px;
+      background: linear-gradient(45deg, #fff, #f0f8ff);
+      -webkit-background-clip: text;
+      -webkit-text-fill-color: transparent;
+      background-clip: text;
+    }
+
+    .tagline {
+      font-size: 0.9rem;
+      opacity: 0.9;
+      font-weight: 300;
     }
 
     .chat-area {
       flex: 1;
       overflow-y: auto;
-      padding: 20px;
+      padding: 24px;
       display: flex;
       flex-direction: column;
-      gap: 15px;
+      gap: 16px;
+      scroll-behavior: smooth;
+    }
+
+    .chat-area::-webkit-scrollbar {
+      width: 6px;
+    }
+
+    .chat-area::-webkit-scrollbar-track {
+      background: rgba(255, 255, 255, 0.1);
+      border-radius: 3px;
+    }
+
+    .chat-area::-webkit-scrollbar-thumb {
+      background: rgba(255, 255, 255, 0.3);
+      border-radius: 3px;
+    }
+
+    .welcome-message {
+      text-align: center;
+      padding: 32px 16px;
+      background: rgba(255, 255, 255, 0.05);
+      border-radius: 16px;
+      border: 1px solid rgba(255, 255, 255, 0.1);
+    }
+
+    .welcome-message h2 {
+      font-size: 1.5rem;
+      margin-bottom: 12px;
+      font-weight: 600;
+    }
+
+    .welcome-message p {
+      opacity: 0.8;
+      line-height: 1.6;
     }
 
     .chat-message {
-      max-width: 75%;
-      padding: 12px 18px;
+      max-width: 85%;
+      padding: 16px 20px;
       border-radius: 20px;
-      line-height: 1.5;
+      line-height: 1.6;
       position: relative;
       word-wrap: break-word;
+      animation: messageSlide 0.3s ease-out;
+      box-shadow: 0 4px 12px rgba(0, 0, 0, 0.15);
+    }
+
+    @keyframes messageSlide {
+      from {
+        opacity: 0;
+        transform: translateY(10px);
+      }
+      to {
+        opacity: 1;
+        transform: translateY(0);
+      }
     }
 
     .bot {
       align-self: flex-start;
-      background: rgba(255, 255, 255, 0.1);
+      background: rgba(255, 255, 255, 0.15);
+      border: 1px solid rgba(255, 255, 255, 0.2);
     }
 
     .user {
       align-self: flex-end;
-      background: #0072ff;
+      background: linear-gradient(135deg, #667eea, #764ba2);
+      border: 1px solid rgba(255, 255, 255, 0.2);
+    }
+
+    .message-links {
+      margin-top: 12px;
+      display: flex;
+      flex-direction: column;
+      gap: 8px;
+    }
+
+    .message-links a {
+      color: #4fc3f7;
+      text-decoration: none;
+      padding: 8px 12px;
+      background: rgba(79, 195, 247, 0.1);
+      border-radius: 8px;
+      transition: all 0.3s ease;
+      display: inline-block;
+    }
+
+    .message-links a:hover {
+      background: rgba(79, 195, 247, 0.2);
+      transform: translateX(4px);
     }
 
     .input-area {
-      padding: 15px;
-      background: #1e2a38;
-      display: flex;
-      gap: 10px;
+      padding: 20px;
+      background: rgba(0, 0, 0, 0.2);
+      backdrop-filter: blur(10px);
+      border-top: 1px solid rgba(255, 255, 255, 0.1);
+      display: flex;
+      gap: 12px;
     }
 
     .input-area input {
       flex: 1;
-      padding: 12px 16px;
-      border: none;
+      padding: 16px 20px;
+      border: 1px solid rgba(255, 255, 255, 0.2);
       border-radius: 25px;
       outline: none;
       font-size: 14px;
-      background: #2c3e50;
+      background: rgba(255, 255, 255, 0.1);
       color: #fff;
+      backdrop-filter: blur(10px);
+      transition: all 0.3s ease;
+    }
+
+    .input-area input::placeholder {
+      color: rgba(255, 255, 255, 0.6);
+    }
+
+    .input-area input:focus {
+      border-color: rgba(102, 126, 234, 0.6);
+      box-shadow: 0 0 0 3px rgba(102, 126, 234, 0.2);
+      background: rgba(255, 255, 255, 0.15);
     }
 
     .input-area button {
-      background: #00c6ff;
+      background: linear-gradient(135deg, #667eea, #764ba2);
       border: none;
-      padding: 0 18px;
-      border-radius: 50px;
+      padding: 16px 20px;
+      border-radius: 25px;
       color: white;
-      font-size: 18px;
+      font-size: 16px;
       cursor: pointer;
-      transition: 0.3s;
+      transition: all 0.3s ease;
+      box-shadow: 0 4px 12px rgba(102, 126, 234, 0.3);
+      min-width: 60px;
     }
 
     .input-area button:hover {
-      background: #0072ff;
+      transform: translateY(-2px);
+      box-shadow: 0 6px 20px rgba(102, 126, 234, 0.4);
+    }
+
+    .input-area button:active {
+      transform: translateY(0);
     }
 
     .typing-indicator {
-      width: 45px;
-      display: flex;
-      justify-content: space-between;
+      display: flex;
+      gap: 4px;
       align-items: center;
-      margin-top: 5px;
+      padding: 8px 0;
     }
 
     .typing-indicator span {
       display: inline-block;
       width: 8px;
       height: 8px;
-      background-color: white;
+      background: rgba(255, 255, 255, 0.7);
       border-radius: 50%;
-      opacity: 0.5;
-      animation: blink 1.4s infinite both;
-    }
-
-    .typing-indicator span:nth-child(2) {
-      animation-delay: 0.2s;
-    }
-
-    .typing-indicator span:nth-child(3) {
-      animation-delay: 0.4s;
-    }
-
-    @keyframes blink {
-      0%,
-      80%,
-      100% {
+      animation: typing 1.4s infinite ease-in-out;
+    }
+
+    .typing-indicator span:nth-child(1) { animation-delay: 0s; }
+    .typing-indicator span:nth-child(2) { animation-delay: 0.2s; }
+    .typing-indicator span:nth-child(3) { animation-delay: 0.4s; }
+
+    @keyframes typing {
+      0%, 80%, 100% {
         opacity: 0.3;
+        transform: scale(0.8);
       }
       40% {
         opacity: 1;
+        transform: scale(1);
+      }
+    }
+
+    .status-indicator {
+      position: absolute;
+      top: 16px;
+      right: 16px;
+      width: 12px;
+      height: 12px;
+      background: #4caf50;
+      border-radius: 50%;
+      box-shadow: 0 0 0 3px rgba(76, 175, 80, 0.3);
+      animation: pulse 2s infinite;
+    }
+
+    @keyframes pulse {
+      0% {
+        box-shadow: 0 0 0 0 rgba(76, 175, 80, 0.7);
+      }
+      70% {
+        box-shadow: 0 0 0 10px rgba(76, 175, 80, 0);
+      }
+      100% {
+        box-shadow: 0 0 0 0 rgba(76, 175, 80, 0);
+      }
+    }
+
+    @media (max-width: 500px) {
+      body {
+        padding: 10px;
+      }
+      
+      .chatbot-wrapper {
+        height: 95vh;
+        border-radius: 16px;
       }
     }
   </style>
 </head>
 <body>
   <div class="chatbot-wrapper">
-    <div class="chat-header">🤖 Chatify AI Assistant</div>
+    <div class="status-indicator"></div>
+    <div class="chat-header">
+      <div class="header-content">
+        <div class="logo">🤖 Chatify</div>
+        <div class="tagline">AI-powered website analyzer</div>
+      </div>
+    </div>
+    
     <div class="chat-area" id="chatArea">
-      <div class="chat-message bot">
-        Hello! 👋 Paste your website URL or HTML file path and I’ll help analyze it.
+      <div class="welcome-message">
+        <h2>👋 Welcome to Chatify!</h2>
+        <p>I can analyze websites and HTML files for you.<br>
+        Just paste a URL or file path below to get started.</p>
       </div>
-=======
-    <meta charset="UTF-8">
-    <title>Chatify-convert your website to chatbot<title>
-    <meta name="viewport" content="width=device-width, initial-scale=1">
-    <style>
-        * {
-            margin: 0;
-            padding: 0;
-            box-sizing: border-box;
-        }
-
-        body {
-            font-family: -apple-system, BlinkMacSystemFont, 'Segoe UI', Roboto, Oxygen, Ubuntu, Cantarell, sans-serif;
-            background: linear-gradient(135deg, #667eea 0%, #764ba2 100%);
-            min-height: 100vh;
-            display: flex;
-            flex-direction: column;
-        }
-
-        .chat-container {
-            max-width: 800px;
-            margin: 0 auto;
-            height: 100vh;
-            display: flex;
-            flex-direction: column;
-            background: rgba(255, 255, 255, 0.95);
-            backdrop-filter: blur(20px);
-            box-shadow: 0 20px 40px rgba(0,0,0,0.1);
-        }
-
-        .chat-header {
-            background: linear-gradient(135deg, #1976d2, #1565c0);
-            color: white;
-            padding: 20px;
-            display: flex;
-            align-items: center;
-            gap: 15px;
-            box-shadow: 0 2px 10px rgba(0,0,0,0.1);
-        }
-
-        .logo {
-            width: 50px;
-            height: 50px;
-            background: rgba(255,255,255,0.2);
-            border-radius: 50%;
-            display: flex;
-            align-items: center;
-            justify-content: center;
-            font-size: 24px;
-            font-weight: bold;
-            backdrop-filter: blur(10px);
-        }
-
-        .header-info h1 {
-            font-size: 24px;
-            margin-bottom: 5px;
-        }
-
-        .header-info p {
-            opacity: 0.9;
-            font-size: 14px;
-        }
-
-        .chat-messages {
-            flex: 1;
-            padding: 30px 20px;
-            overflow-y: auto;
-            background: linear-gradient(180deg, #f8f9fa 0%, #e9ecef 100%);
-        }
-
-        .message {
-            max-width: 70%;
-            margin-bottom: 20px;
-            animation: fadeInUp 0.3s ease-out;
-        }
-
-        .message.bot {
-            align-self: flex-start;
-        }
-
-        .message.user {
-            align-self: flex-end;
-            margin-left: auto;
-        }
-
-        .message-bubble {
-            padding: 15px 20px;
-            border-radius: 20px;
-            position: relative;
-            word-wrap: break-word;
-        }
-
-        .message.bot .message-bubble {
-            background: linear-gradient(135deg, #fff, #f8f9fa);
-            color: #333;
-            border-bottom-left-radius: 5px;
-            box-shadow: 0 2px 10px rgba(0,0,0,0.1);
-            border: 1px solid #e9ecef;
-        }
-
-        .message.user .message-bubble {
-            background: linear-gradient(135deg, #1976d2, #1565c0);
-            color: white;
-            border-bottom-right-radius: 5px;
-            box-shadow: 0 2px 10px rgba(25,118,210,0.3);
-        }
-
-        .message-time {
-            font-size: 11px;
-            opacity: 0.6;
-            margin-top: 5px;
-        }
-
-        .chat-input-area {
-            padding: 20px;
-            background: white;
-            border-top: 1px solid #e9ecef;
-            box-shadow: 0 -2px 10px rgba(0,0,0,0.05);
-        }
-
-        .input-container {
-            display: flex;
-            gap: 15px;
-            align-items: flex-end;
-            max-width: 100%;
-        }
-
-        .input-wrapper {
-            flex: 1;
-            position: relative;
-        }
-
-        #source {
-            width: 100%;
-            padding: 15px 20px;
-            border: 2px solid #e9ecef;
-            border-radius: 25px;
-            font-size: 16px;
-            outline: none;
-            transition: all 0.3s ease;
-            resize: none;
-            min-height: 50px;
-            max-height: 120px;
-            font-family: inherit;
-        }
-
-        #source:focus {
-            border-color: #1976d2;
-            box-shadow: 0 0 0 3px rgba(25,118,210,0.1);
-        }
-
-        .send-button {
-            width: 50px;
-            height: 50px;
-            background: linear-gradient(135deg, #1976d2, #1565c0);
-            border: none;
-            border-radius: 50%;
-            color: white;
-            font-size: 20px;
-            cursor: pointer;
-            transition: all 0.3s ease;
-            display: flex;
-            align-items: center;
-            justify-content: center;
-            box-shadow: 0 4px 15px rgba(25,118,210,0.3);
-        }
-
-        .send-button:hover {
-            transform: translateY(-2px);
-            box-shadow: 0 6px 20px rgba(25,118,210,0.4);
-        }
-
-        .send-button:active {
-            transform: translateY(0);
-        }
-
-        .send-button:disabled {
-            opacity: 0.5;
-            cursor: not-allowed;
-            transform: none !important;
-        }
-
-        .loading {
-            display: flex;
-            align-items: center;
-            gap: 10px;
-            color: #666;
-        }
-
-        .spinner {
-            width: 20px;
-            height: 20px;
-            border: 2px solid #e9ecef;
-            border-top: 2px solid #1976d2;
-            border-radius: 50%;
-            animation: spin 1s linear infinite;
-        }
-
-        .download-links {
-            margin-top: 15px;
-            display: flex;
-            flex-wrap: wrap;
-            gap: 10px;
-        }
-
-        .download-links a {
-            display: inline-flex;
-            align-items: center;
-            gap: 8px;
-            padding: 8px 15px;
-            background: linear-gradient(135deg, #28a745, #20c997);
-            color: white;
-            text-decoration: none;
-            border-radius: 20px;
-            font-size: 14px;
-            transition: all 0.3s ease;
-            box-shadow: 0 2px 10px rgba(40,167,69,0.3);
-        }
-
-        .download-links a:hover {
-            transform: translateY(-2px);
-            box-shadow: 0 4px 15px rgba(40,167,69,0.4);
-        }
-
-        .error {
-            color: #dc3545;
-            background: rgba(220,53,69,0.1);
-            padding: 10px 15px;
-            border-radius: 10px;
-            border-left: 4px solid #dc3545;
-        }
-
-        .success {
-            color: #28a745;
-        }
-
-        .welcome-message {
-            text-align: center;
-            color: #666;
-            margin: 50px 0;
-        }
-
-        .welcome-message h2 {
-            font-size: 24px;
-            margin-bottom: 10px;
-            color: #333;
-        }
-
-        .welcome-message p {
-            font-size: 16px;
-            line-height: 1.5;
-        }
-
-        @keyframes fadeInUp {
-            from {
-                opacity: 0;
-                transform: translateY(20px);
-            }
-            to {
-                opacity: 1;
-                transform: translateY(0);
-            }
-        }
-
-        @keyframes spin {
-            from { transform: rotate(0deg); }
-            to { transform: rotate(360deg); }
-        }
-
-        @media (max-width: 768px) {
-            .chat-container {
-                height: 100vh;
-                border-radius: 0;
-            }
-            
-            .message {
-                max-width: 85%;
-            }
-            
-            .chat-header {
-                padding: 15px;
-            }
-            
-            .header-info h1 {
-                font-size: 20px;
-            }
-            
-            .logo {
-                width: 40px;
-                height: 40px;
-                font-size: 20px;
-            }
-        }
-    </style>
-</head>
-<body>
-    <div class="chat-container">
-        <div class="chat-header">
-            <div class="logo">L</div>
-            <div class="header-info">
-                <h1>chatify</h1>
-                <p>AI-powered website and text analysis</p>
-            </div>
-        </div>
-
-        <div class="chat-messages" id="chatMessages">
-            <div class="welcome-message">
-                <h2>👋 Welcome to chatify!</h2>
-                <p>I can help you scan and analyze websites or local HTML files.<br>
-                Just paste a URL or file path below to get started.</p>
-            </div>
-        </div>
-
-        <div class="chat-input-area">
-            <form id="scanForm" class="input-container">
-                <div class="input-wrapper">
-                    <input 
-                        type="text" 
-                        id="source" 
-                        placeholder="Enter URL (https://example.com) or file path (C:\site\index.html)..."
-                        required
-                        autocomplete="off"
-                    >
-                </div>
-                <button type="submit" class="send-button" id="sendButton">
-                    <span>🚀</span>
-                </button>
-            </form>
-        </div>
->>>>>>> 926c76fb
     </div>
+    
     <div class="input-area">
-      <input type="text" id="userInput" placeholder="https://example.com or C:\\site\\index.html" />
-      <button id="sendBtn">➤</button>
+      <input type="text" id="userInput" placeholder="https://example.com or C:\site\index.html" autocomplete="off" />
+      <button id="sendBtn">🚀</button>
     </div>
   </div>
 
@@ -519,12 +369,13 @@
       if (typing) chatArea.removeChild(typing);
     }
 
-    sendBtn.addEventListener("click", () => {
+    function handleSubmit() {
       const input = userInput.value.trim();
       if (!input) return;
 
       addMessage(input, "user");
       userInput.value = "";
+      sendBtn.disabled = true;
 
       showTyping();
 
@@ -537,23 +388,39 @@
         .then(data => {
           removeTyping();
           if (data.message) {
-            addMessage(`✅ ${data.message}<br><br>
-              <a href='http://127.0.0.1:5000/download/primary_data/text.json' style='color: #00ffcc;'>📄 Text Data</a><br>
-              <a href='http://127.0.0.1:5000/download/primary_data/code.json' style='color: #00ffcc;'>💻 Code Data</a><br>
-              <a href='http://127.0.0.1:5000/download/primary_data/navigation.json' style='color: #00ffcc;'>🧭 Navigation</a>`);
+            const successMessage = `✅ ${data.message}`;
+            const linksHtml = `
+              <div class="message-links">
+                <a href='http://127.0.0.1:5000/download/primary_data/text.json'>📄 Download Text Data</a>
+                <a href='http://127.0.0.1:5000/download/primary_data/code.json'>💻 Download Code Data</a>
+                <a href='http://127.0.0.1:5000/download/primary_data/navigation.json'>🧭 Download Navigation Data</a>
+              </div>`;
+            addMessage(successMessage + linksHtml);
           } else {
-            addMessage("❌ Something went wrong. Please try again.");
+            addMessage("❌ Something went wrong. Please check your input and try again.");
           }
         })
-        .catch(() => {
+        .catch(error => {
           removeTyping();
-          addMessage("🚫 Server unreachable. Please make sure the backend is running.");
+          console.error('Error:', error);
+          addMessage("🚫 Unable to connect to server. Please ensure the backend is running on port 5000.");
+        })
+        .finally(() => {
+          sendBtn.disabled = false;
         });
+    }
+
+    sendBtn.addEventListener("click", handleSubmit);
+
+    userInput.addEventListener("keydown", (e) => {
+      if (e.key === "Enter" && !e.shiftKey) {
+        e.preventDefault();
+        handleSubmit();
+      }
     });
 
-    userInput.addEventListener("keydown", e => {
-      if (e.key === "Enter") sendBtn.click();
-    });
+    // Auto-focus input on load
+    userInput.focus();
   </script>
 </body>
 </html>